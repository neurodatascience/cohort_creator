--- conflicted
+++ resolved
@@ -55,13 +55,8 @@
     if not output_dir.exists():
         api.create(path=output_dir, cfg_proc="yoda", result_renderer="disabled")
     if not (output_dir / ".datalad").exists():
-<<<<<<< HEAD
+        cc_log.info(f"Creating yoda dataset for output in: {output_dir}")
         api.create(path=output_dir, cfg_proc="yoda", force=True, result_renderer="disabled")
-=======
-        cc_log.info(f"Creating yoda dataset for output in: {output_dir}")
-        api.create(path=output_dir, cfg_proc="yoda", force=True)
->>>>>>> 271fdda0
-
 
 def cli(argv: Sequence[str] = sys.argv) -> None:
     """Entry point."""
