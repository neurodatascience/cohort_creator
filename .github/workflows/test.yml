---
name: test

concurrency:
    group: ${{ github.workflow }}-${{ github.ref }}
    cancel-in-progress: true

on:
    push:
        branches: [main]
    pull_request:
        branches: ['*']

jobs:

    unit_test:

        strategy:
            fail-fast: false
            matrix:
                python-version: ['3.8', '3.9', '3.10', '3.11']

        runs-on: ubuntu-latest

        steps:
        -   uses: actions/checkout@v3
            with:
                fetch-depth: 0
                submodules: recursive

        -   name: Set up Python ${{ matrix.python-version }}
            uses: actions/setup-python@v4
            with:
                python-version: ${{ matrix.python-version }}

        -   name: Install dependencies
            run: |
                sudo apt-get update
                sudo apt-get install -y git-annex
                python -m pip install --upgrade pip

        -   name: Install
            run: pip install .[test]

        -   name: Post-install
            run: |
                git config --global --add user.name "Ford Escort"
                git config --global --add user.email 42@H2G2.com

        -   name: Check set up
            run: |
                datalad wtf
                cohort_creator --version

        -   name: unit tests
            run: python -m pytest tests --cov-report=xml

        -   name: Upload coverage to Codecov
            uses: codecov/codecov-action@v3
            with:
                file: ./coverage.xml
                name: codecov-umbrella
<<<<<<< HEAD
                fail_ci_if_error: false
=======
                fail_ci_if_error: false


    system_test:

        strategy:
            fail-fast: false
            matrix:
                python-version: ['3.11']

        runs-on: ubuntu-latest

        steps:
        -   uses: actions/checkout@v3
            with:
                fetch-depth: 0
                submodules: recursive

        -   name: Set up Python ${{ matrix.python-version }}
            uses: actions/setup-python@v4
            with:
                python-version: ${{ matrix.python-version }}

        -   name: Install dependencies
            run: |
                sudo apt-get update
                sudo apt-get install -y git-annex tree
                python -m pip install --upgrade pip

        -   name: Install
            run: pip install .[test]

        -   name: Post-install
            run: |
                git config --global --add user.name "Ford Escort"
                git config --global --add user.email 42@H2G2.com

        -   name: Check set up
            run: |
                datalad wtf
                cohort_creator --version

        -   name: install datasets
            run: |
                cohort_creator install \
                    -d inputs/datasets.tsv \
                    -p inputs/participants.tsv \
                    -o outputs \
                    --dataset_types raw mriqc fmriprep \
                    --verbosity 3
        -   name: get data
            run: |
                cohort_creator get \
                    -d inputs/datasets.tsv \
                    -p inputs/participants.tsv \
                    -o outputs \
                    --dataset_types raw mriqc fmriprep \
                    --datatype anat func \
                    --space T1w MNI152NLin2009cAsym \
                    --jobs 6 \
                    --verbosity 3
        -   name: copy data
            run: |
                cohort_creator copy \
                    -d inputs/datasets.tsv \
                    -p inputs/participants.tsv \
                    -o outputs \
                    --dataset_types raw mriqc fmriprep \
                    --datatype anat func \
                    --space T1w MNI152NLin2009cAsym \
                    --verbosity 3

        -   name: Check outputs
            run: tree -L 5 outputs
>>>>>>> 8a454c37
<|MERGE_RESOLUTION|>--- conflicted
+++ resolved
@@ -60,81 +60,4 @@
             with:
                 file: ./coverage.xml
                 name: codecov-umbrella
-<<<<<<< HEAD
-                fail_ci_if_error: false
-=======
-                fail_ci_if_error: false
-
-
-    system_test:
-
-        strategy:
-            fail-fast: false
-            matrix:
-                python-version: ['3.11']
-
-        runs-on: ubuntu-latest
-
-        steps:
-        -   uses: actions/checkout@v3
-            with:
-                fetch-depth: 0
-                submodules: recursive
-
-        -   name: Set up Python ${{ matrix.python-version }}
-            uses: actions/setup-python@v4
-            with:
-                python-version: ${{ matrix.python-version }}
-
-        -   name: Install dependencies
-            run: |
-                sudo apt-get update
-                sudo apt-get install -y git-annex tree
-                python -m pip install --upgrade pip
-
-        -   name: Install
-            run: pip install .[test]
-
-        -   name: Post-install
-            run: |
-                git config --global --add user.name "Ford Escort"
-                git config --global --add user.email 42@H2G2.com
-
-        -   name: Check set up
-            run: |
-                datalad wtf
-                cohort_creator --version
-
-        -   name: install datasets
-            run: |
-                cohort_creator install \
-                    -d inputs/datasets.tsv \
-                    -p inputs/participants.tsv \
-                    -o outputs \
-                    --dataset_types raw mriqc fmriprep \
-                    --verbosity 3
-        -   name: get data
-            run: |
-                cohort_creator get \
-                    -d inputs/datasets.tsv \
-                    -p inputs/participants.tsv \
-                    -o outputs \
-                    --dataset_types raw mriqc fmriprep \
-                    --datatype anat func \
-                    --space T1w MNI152NLin2009cAsym \
-                    --jobs 6 \
-                    --verbosity 3
-        -   name: copy data
-            run: |
-                cohort_creator copy \
-                    -d inputs/datasets.tsv \
-                    -p inputs/participants.tsv \
-                    -o outputs \
-                    --dataset_types raw mriqc fmriprep \
-                    --datatype anat func \
-                    --space T1w MNI152NLin2009cAsym \
-                    --verbosity 3
-
-        -   name: Check outputs
-            run: tree -L 5 outputs
->>>>>>> 8a454c37
+                fail_ci_if_error: false