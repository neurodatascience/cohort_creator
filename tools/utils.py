"""Utility functions for tools."""
from __future__ import annotations

import functools
import json
import logging
import subprocess
from pathlib import Path
from typing import Any
from warnings import warn

import pandas as pd
import requests
import yaml
from datalad.api import Dataset
from rich import print

from cohort_creator._utils import KNOWN_DATATYPES
from cohort_creator._utils import list_participants_in_dataset

DATASET_TYPE = dict[str, str | int | bool | list[str] | dict[str, list[float]]]

logging.getLogger("datalad").setLevel(logging.WARNING)
logging.getLogger("datalad.gitrepo").setLevel(logging.ERROR)


OPENNEURO = "OpenNeuroDatasets"
URL_OPENNEURO = f"https://github.com/{OPENNEURO}/"
OPENNEURO_DERIVATIVES = "OpenNeuroDerivatives"
URL_OPENNEURO_DERIVATIVES = f"https://github.com/{OPENNEURO_DERIVATIVES}/"


@functools.lru_cache(maxsize=1)
def config() -> dict[str, Any]:
    """Return the configuration."""
    with open(Path(__file__).parent / "config.yml") as f:
        return yaml.safe_load(f)


def gh_api_base_url() -> str:
    return "https://api.github.com/orgs/"


def known_derivatives() -> list[str]:
    """Focus on openneuro derivatives repositories."""
    tsv = Path(__file__).resolve().parent / f"{OPENNEURO_DERIVATIVES}.tsv"
    if not tsv.exists():
        raise FileNotFoundError(
            f"{tsv} not found.\n" f"Run 'list_derivatives.py' script to create it."
        )
    return pd.read_csv(tsv, sep="\t")["name"].values.tolist()


def init_dataset() -> dict[str, list[Any]]:
    return {
        "name": [],
        "created_on": [],
        "nb_subjects": [],  # usually the number of subjects folder in raw dataset
        "has_participant_tsv": [],
        "has_participant_json": [],
        "participant_columns": [],
        "has_phenotype_dir": [],
        "datatypes": [],
        "sessions": [],  # list of sessions if exist
        "tasks": [],
        "size": [],
        "license": [],
        "authors": [],
        "institutions": [],
<<<<<<< HEAD
        "duration": [],  # duration of recoding of each modality
=======
        "references_and_links": [],
>>>>>>> 69705744
        "raw": [],  # link to raw dataset
        "fmriprep": [],  # link to fmriprep dataset if exists
        "freesurfer": [],  # link to freesurfer dataset if exists
        "mriqc": [],  # link to mriqc dataset if exists
    }


def new_dataset(name: str) -> DATASET_TYPE:
    return {
        "name": name,
        "created_on": "n/a",
        "nb_subjects": "n/a",
        "has_participant_tsv": "n/a",
        "has_participant_json": "n/a",
        "participant_columns": [],
        "has_phenotype_dir": "n/a",
        "datatypes": "n/a",
        "tasks": [],
        "size": "n/a",
        "license": "n/a",
        "authors": [],
        "institutions": [],
<<<<<<< HEAD
        "duration": "n/a",
=======
        "references_and_links": [],
>>>>>>> 69705744
        "raw": "n/a",
        "fmriprep": "n/a",
        "freesurfer": "n/a",
        "mriqc": "n/a",
    }


def get_nb_subjects(pth: Path) -> int:
    return len(list_participants_in_dataset(pth))


def has_participant_tsv(pth: Path) -> tuple[bool, bool, str | list[str]]:
    tsv_status = bool((pth / "participants.tsv").exists())
    json_status = bool((pth / "participants.json").exists())
    if tsv_status:
        return tsv_status, json_status, list_participants_tsv_columns(pth / "participants.tsv")
    else:
        return tsv_status, json_status, []


def list_participants_tsv_columns(participant_tsv: Path) -> list[str]:
    """Return the list of columns in participants.tsv."""
    try:
        df = pd.read_csv(participant_tsv, sep="\t")
        return df.columns.tolist()
    except pd.errors.ParserError:
        warn(f"Could not parse: {participant_tsv}")
        return ["cannot be parsed"]
    except UnicodeDecodeError:
        warn(f"Could not parse: {participant_tsv}")
        return ["cannot be parsed"]


def is_known_bids_datatype(datatype: str) -> bool:
    return datatype in KNOWN_DATATYPES


def list_datatypes(bids_pth: Path, sessions: list[str]) -> list[str]:
    pattern = "sub-*/ses-*/*" if sessions else "sub-*/*"
    sub_dirs = [v.name for v in bids_pth.glob(pattern) if v.is_dir()]
    datatypes = [v for v in set(sub_dirs) if is_known_bids_datatype(v)]
    return list(set(datatypes))


def list_data_files(bids_pth: Path, sessions: list[str]) -> list[str]:
    """Return the list of files in BIDS raw."""
    pattern = "sub-*/ses-*/*/*" if sessions else "sub-*/*/*"
    files = [v.name for v in bids_pth.glob(pattern) if "task-" in v.name]
    return files


def list_tasks(bids_pth: Path, sessions: list[str]) -> list[str]:
    files = list_data_files(bids_pth, sessions)
    tasks = [f.split("task-")[1].split("_")[0] for f in files]
    tasks = list(set(tasks))
    return tasks


def _get_scan_duratrion(dataset_pth: Path, filepath: Path) -> float | None:
    """Get only header of a nifti file and compute its acquisition time."""
    script_path = Path(__file__).parent / "read_nb_vols"
    cmd = f"datalad fsspec-head -d {dataset_pth} -c 1024 {filepath.relative_to(dataset_pth)} | python {script_path}"
    # print(cmd)
    result = subprocess.run(cmd, shell=True, capture_output=True, text=True)
    if not result.stderr:
        return float(result.stdout.replace("\n", ""))
    print(result.stderr)
    return None


def get_list_of_datasets(gh_orga: str) -> list[str]:
    auth = get_auth()
    datasets: list[str] = []
    resp: dict[str, str] | bool | None = True
    page = 1
    while resp:
        resp = request_list_of_repos(gh_orga, page=page, auth=auth)
        if resp is None:
            break
        datasets.extend(repo["name"] for repo in resp)  # type: ignore[index]
        page += 1
    datasets = [x for x in datasets if x.startswith("ds")]
    return datasets


def request_list_of_repos(
    gh_orga: str, page: int, auth: tuple[str, str] | None = None
) -> dict[str, str] | None:
    url = f"{gh_api_base_url()}{gh_orga}/repos?per_page=100&page={page}"
    print(url)
    response = requests.get(url, auth=auth)
    if response.status_code != 200:
        warn(f"Error {response.status_code}: {response.text}")
        return None
    return response.json()


@functools.lru_cache(maxsize=1)
def get_auth() -> tuple[str, str] | None:
    import os

    if os.getenv("CI"):
        return None

    username = config()["auth"]["username"]
    token_file = Path(config()["auth"]["token_file"])

    token = None
    if token_file.exists():
        with open(token_file) as f:
            token = f.read().strip()
    auth = None if username is None or token is None else (username, token)
    return auth


def _created_on(dataset_pth: Path) -> str:
    """Use date of first commit as creation date."""
    result = subprocess.run(
        f'git -C {dataset_pth} log --reverse | sed -n -e "3,3p"',
        shell=True,
        capture_output=True,
        text=True,
    )
    return result.stdout.replace("Date:", "").strip()


def list_datasets_in_dir(
    datasets: dict[str, list[Any]],
    path: Path,
    debug: bool,
    dataset_name_prefix: str = "ds",
    study_prefix: str = "",
    include: None | list[str] = None,
) -> dict[str, list[Any]]:
    print(f"Listing datasets in {path}")

    EXCLUDED = [
        ".git",
        ".github",
        ".datalad",
        ".gitattributes",
        ".gitmodules",
        ".DS_Store",
        "code",
        "docs",
    ]
    raw_datasets = sorted(list(path.glob(f"{dataset_name_prefix}*")))
    raw_datasets = [x for x in raw_datasets if path.is_dir() and x.name not in EXCLUDED]
    if include:
        raw_datasets = [x for x in raw_datasets if x.name in include]

    derivatives = known_derivatives()

    for i, dataset_pth in enumerate(raw_datasets):
<<<<<<< HEAD
        if debug and i > 5:
=======
        if debug and i > 30:
>>>>>>> 69705744
            break

        dataset_name = dataset_pth.name
        print(f" {dataset_name}")

        dataset = new_dataset(f"{study_prefix}{dataset_name}")

        if dataset_name.startswith("ds"):
            raw_url = f"{URL_OPENNEURO}{dataset_name}"
        else:
            raw_url = Dataset.siblings(dataset_pth, name="origin")[0]["url"]
        dataset["raw"] = raw_url

        dataset["created_on"] = _created_on(path / dataset_name)

        dataset["nb_subjects"] = get_nb_subjects(dataset_pth)
        if dataset["nb_subjects"] == 0:
            continue

        dataset["size"] = _get_dataset_size(dataset_pth)

        sessions = list_sessions(dataset_pth)
        dataset["sessions"] = sessions

        datatypes = list_datatypes(dataset_pth, sessions=sessions)
        dataset["datatypes"] = sorted(datatypes)

        if any(
            mod in datatypes
            for mod in ["func", "eeg", "ieeg", "meg", "beh", "perf", "pet", "motion"]
        ):
            tasks = list_tasks(dataset_pth, sessions=sessions)
            check_task(tasks, datatypes, sessions, dataset_pth)
            dataset["tasks"] = sorted(tasks)

        tsv_status, json_status, columns = has_participant_tsv(dataset_pth)
        dataset["has_participant_tsv"] = tsv_status
        dataset["has_participant_json"] = json_status
        dataset["participant_columns"] = columns

        dataset["has_phenotype_dir"] = bool((dataset_pth / "phenotype").exists())

        dataset["authors"] = _get_authors(dataset_pth)

        dataset["license"] = _get_license(dataset_pth)

        dataset["references_and_links"] = _get_references_and_links(dataset_pth)

        # TODO only do in first subject ?
        dataset["institutions"] = _get_institutions(dataset_pth)

        # scan duration for first subject
        dataset["duration"] = _get_scan_duration(dataset_pth, datatypes)

        dataset = add_derivatives(dataset, dataset_pth, derivatives)

        if dataset["name"] in datasets["name"]:
            # raise ValueError(f"dataset {dataset['name']} already in datasets")
            warn(f"dataset {dataset['name']} already in datasets")

        for keys in datasets:
            datasets[keys].append(dataset[keys])

    return datasets


def _get_scan_duration(dataset_pth: Path, datatypes: list[str]) -> dict[str, list[float]]:
    print("  Getting 'scan' duration")
    first_sub = list_participants_in_dataset(dataset_pth)[0]
    duration_all_datatypes = {}
    for target_datatype in ["func", "pet"]:
        if target_datatype in datatypes:
            if target_datatype == "func":
                files = dataset_pth.glob(f"{first_sub}/**/func/*bold.nii*")
            elif target_datatype == "pet":
                files = dataset_pth.glob(f"{first_sub}/**/pet/*pet.nii*")
            scan_duration = []
            for filepath in files:
                print(f"   {filepath.relative_to(dataset_pth)}")
                if duration := _get_scan_duratrion(dataset_pth, filepath):
                    scan_duration.append(duration)
            duration_all_datatypes[target_datatype] = scan_duration
    return duration_all_datatypes


def _get_authors(dataset_pth: Path) -> list[str]:
    if not (dataset_pth / "dataset_description.json").exists():
        warn("no dataset_description.json")
        return []
    with open(dataset_pth / "dataset_description.json") as f:
        dataset_description = json.load(f)
        return dataset_description.get("Authors", [])


def _get_license(dataset_pth: Path) -> str:
    if not (dataset_pth / "dataset_description.json").exists():
        warn("no dataset_description.json")
        return "n/a"
    with open(dataset_pth / "dataset_description.json") as f:
        dataset_description = json.load(f)
        license = dataset_description.get("License", "n/a")
        license = license.replace("\n", "")
        if "Public Domain Dedication and License v1.0" in license:
            return "PDDL 1.0"
        return license


def _get_references_and_links(dataset_pth: Path) -> list[str]:
    if not (dataset_pth / "dataset_description.json").exists():
        warn("no dataset_description.json")
        return []
    with open(dataset_pth / "dataset_description.json") as f:
        dataset_description = json.load(f)
        return dataset_description.get("ReferencesAndLinks", [])


def _get_institutions(dataset_pth: Path) -> list[str]:
    """List institutions in JSON files in root folder and first subject.

    Assumes that first subject is representative of the dataset.
    """
    json_files = list(dataset_pth.glob("*.json"))
    first_subject = list_participants_in_dataset(dataset_pth)[0]
    json_files.extend(list(dataset_pth.glob(f"{first_subject}/**/*.json")))

    institutions = []
    for json_file in json_files:
        if Path(json_file).name.startswith("."):
            continue

        try:
            with open(json_file) as f:
                json_dict = json.load(f)
                if tmp := _construct_institution_string(json_dict).strip(", "):
                    institutions.append(tmp)

        except json.decoder.JSONDecodeError:
            warn(f"Could not parse: {json_file}")
        except UnicodeDecodeError:
            warn(f"Could not parse: {json_file}")
        except FileNotFoundError:
            warn(f"Could not find: {json_file}")

    return sorted(list({x for x in institutions if x}))


def _construct_institution_string(json_dict: Any) -> str:
    if not isinstance(json_dict, dict):
        return ""
    institution_name = json_dict.get("InstitutionName", "")
    if not isinstance(institution_name, str):
        institution_name = ""
    institution_address = json_dict.get("InstitutionAddress", "")
    if not isinstance(institution_address, str):
        institution_address = ""
    return ", ".join([institution_name.strip(), institution_address.strip()])


def _get_dataset_size(dataset_pth: Path) -> str:
    result = subprocess.run(
        f"datalad status -d {dataset_pth} --annex all", shell=True, capture_output=True, text=True
    )
    size = result.stdout.split("/")
    if len(size) > 1:
        size = result.stdout.split("/")[1].split(" ")[:2]
        return " ".join(size)
    else:
        return "n/a"
    # TODO
    # possible to get for each folder by doing
    # datalad -f '{bytesize}' status --annex -- <paths> | paste -sd+ | bc


def list_sessions(dataset_pth: Path) -> list[str]:
    sessions = [v.name.replace("ses-", "") for v in dataset_pth.glob("sub-*/ses-*") if v.is_dir()]
    return sorted(list(set(sessions)))


def check_task(
    tasks: list[str], datatypes: list[str], sessions: list[str], dataset_pth: Path
) -> None:
    """Check if tasks are present in dataset with datatypes that can have tasks."""
    if (
        any(mod in datatypes for mod in ["func", "eeg", "ieeg", "meg", "beh", "motion"])
        and not tasks
    ):
        warn(
            f"no tasks found in {dataset_pth} "
            f"with datatypes {datatypes} "
            f"and files {list_data_files(dataset_pth, sessions)}"
        )


def add_derivatives(
    dataset: DATASET_TYPE, dataset_pth: Path, derivatives: list[str]
) -> DATASET_TYPE:
    """Update dict with links to derivatives if they exist."""
    dataset_name = dataset["name"]
    for der in ["fmriprep", "mriqc"]:
        if f"{dataset_name}-{der}" in derivatives:
            dataset[der] = f"{URL_OPENNEURO_DERIVATIVES}{dataset_name}-{der}"

    for der in [
        "fmriprep",
        "freesurfer",
        "mriqc",
    ]:
        if dataset[der] != "n/a":
            continue
        if der_datasets := dataset_pth.glob(f"derivatives/*{der}*"):
            for i in der_datasets:
                dataset[der] = f"{URL_OPENNEURO}{dataset_name}/tree/main/derivatives/{i.name}"

    return dataset<|MERGE_RESOLUTION|>--- conflicted
+++ resolved
@@ -67,11 +67,8 @@
         "license": [],
         "authors": [],
         "institutions": [],
-<<<<<<< HEAD
         "duration": [],  # duration of recoding of each modality
-=======
         "references_and_links": [],
->>>>>>> 69705744
         "raw": [],  # link to raw dataset
         "fmriprep": [],  # link to fmriprep dataset if exists
         "freesurfer": [],  # link to freesurfer dataset if exists
@@ -94,11 +91,8 @@
         "license": "n/a",
         "authors": [],
         "institutions": [],
-<<<<<<< HEAD
         "duration": "n/a",
-=======
         "references_and_links": [],
->>>>>>> 69705744
         "raw": "n/a",
         "fmriprep": "n/a",
         "freesurfer": "n/a",
@@ -253,11 +247,7 @@
     derivatives = known_derivatives()
 
     for i, dataset_pth in enumerate(raw_datasets):
-<<<<<<< HEAD
         if debug and i > 5:
-=======
-        if debug and i > 30:
->>>>>>> 69705744
             break
 
         dataset_name = dataset_pth.name
