---
# See https://pre-commit.com for more information
# See https://pre-commit.com/hooks.html for more hooks

repos:
-   repo: https://github.com/pre-commit/pre-commit-hooks
    rev: v4.5.0
    hooks:
    -   id: check-ast
    -   id: check-case-conflict
    -   id: check-json
    -   id: check-merge-conflict
    -   id: check-yaml
    -   id: end-of-file-fixer
    -   id: trailing-whitespace

-   repo: https://github.com/pre-commit/mirrors-prettier
    rev: v4.0.0-alpha.8
    hooks:
    -   id: prettier
        types_or: [json]

-   repo: https://github.com/jumanjihouse/pre-commit-hook-yamlfmt
    rev: 0.2.3
    hooks:
    -   id: yamlfmt
        args: [--mapping, '4', --sequence, '4', --offset, '0']

-   repo: https://github.com/macisamuele/language-formatters-pre-commit-hooks
    rev: v2.13.0
    hooks:
    -   id: pretty-format-toml
        args: [--autofix, --indent, '4']

-   repo: https://github.com/pycqa/isort
    rev: 5.13.2
    hooks:
    -   id: isort
        args: [--profile, black, --settings-path, pyproject.toml]

-   repo: https://github.com/ikamensh/flynt/
    rev: 1.0.1
    hooks:
    -   id: flynt

-   repo: https://github.com/asottile/pyupgrade
    rev: v3.15.2
    hooks:
    -   id: pyupgrade
        args: [--py38-plus]

-   repo: https://github.com/psf/black-pre-commit-mirror
    rev: 24.3.0
    hooks:
    -   id: black
        args: [--config=pyproject.toml]

-   repo: https://github.com/adamchainz/blacken-docs
    rev: 1.16.0
    hooks:
    -   id: blacken-docs
        additional_dependencies:
        -   black==22.12.0

-   repo: https://github.com/codespell-project/codespell
    rev: v2.2.6
    hooks:
    -   id: codespell
        args: [--toml=pyproject.toml]
        additional_dependencies: [tomli]

<<<<<<< HEAD
# -   repo: https://github.com/pre-commit/mirrors-mypy
#     rev: v1.8.0
#     hooks:
#     -   id: mypy
#         additional_dependencies: [types-all]
#         args: [--config-file=pyproject.toml]
=======
-   repo: https://github.com/pre-commit/mirrors-mypy
    rev: v1.9.0
    hooks:
    -   id: mypy
        additional_dependencies: [types-all]
        args: [--config-file=pyproject.toml]
>>>>>>> 33ab98be

-   repo: https://github.com/pyCQA/flake8
    rev: 7.0.0
    hooks:
    -   id: flake8
        args: [--verbose, --config, .flake8]
        additional_dependencies: [flake8-docstrings]

-   repo: https://github.com/hadolint/hadolint
    rev: v2.12.1-beta
    hooks:
    -   id: hadolint-docker
        name: Lint Dockerfiles
        description: Runs hadolint Docker image to lint Dockerfiles
        language: docker_image
        types: [dockerfile]
        entry: ghcr.io/hadolint/hadolint hadolint



ci:
    skip: [hadolint-docker]<|MERGE_RESOLUTION|>--- conflicted
+++ resolved
@@ -69,21 +69,12 @@
         args: [--toml=pyproject.toml]
         additional_dependencies: [tomli]
 
-<<<<<<< HEAD
 # -   repo: https://github.com/pre-commit/mirrors-mypy
 #     rev: v1.8.0
 #     hooks:
 #     -   id: mypy
 #         additional_dependencies: [types-all]
 #         args: [--config-file=pyproject.toml]
-=======
--   repo: https://github.com/pre-commit/mirrors-mypy
-    rev: v1.9.0
-    hooks:
-    -   id: mypy
-        additional_dependencies: [types-all]
-        args: [--config-file=pyproject.toml]
->>>>>>> 33ab98be
 
 -   repo: https://github.com/pyCQA/flake8
     rev: 7.0.0
